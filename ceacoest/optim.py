--- conflicted
+++ resolved
@@ -70,18 +70,7 @@
             components[name] = spec.unpack_from(dvec)
         return components
     
-<<<<<<< HEAD
-    def pack_decision(self, comp_dict={}, **comp_kw):
-        """Pack the decision variable components into the vector."""
-        dvec = np.zeros(self.ndec)
-        for name, value in collections.ChainMap(comp_dict, comp_kw).items():
-            self.decision[name].pack_into(dvec, value)
-        return dvec
-    
     def set_decision(self, name, value, out=None):
-=======
-    def set_decision(self, name, val, out=None):
->>>>>>> 0330eacd
         out = np.zeros(self.ndec) if out is None else out
         self.decision[name].assign_to(out, value)
         return out
